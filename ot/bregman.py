# -*- coding: utf-8 -*-
"""
Bregman projections for regularized OT
"""

# Author: Remi Flamary <remi.flamary@unice.fr>
#         Nicolas Courty <ncourty@irisa.fr>
#         Kilian Fatras <kilian.fatras@irisa.fr>
<<<<<<< HEAD
#         Titouan Vayer <titouan.vayer@irisa.fr>
=======
>>>>>>> f66ab58c
#
# License: MIT License

import numpy as np
from .utils import unif, dist


def sinkhorn(a, b, M, reg, method='sinkhorn', numItermax=1000,
             stopThr=1e-9, verbose=False, log=False, **kwargs):
    u"""
    Solve the entropic regularization optimal transport problem and return the OT matrix

    The function solves the following optimization problem:

    .. math::
        \gamma = arg\min_\gamma <\gamma,M>_F + reg\cdot\Omega(\gamma)

        s.t. \gamma 1 = a

             \gamma^T 1= b

             \gamma\geq 0
    where :

    - M is the (ns,nt) metric cost matrix
    - :math:`\Omega` is the entropic regularization term :math:`\Omega(\gamma)=\sum_{i,j} \gamma_{i,j}\log(\gamma_{i,j})`
    - a and b are source and target weights (sum to 1)

    The algorithm used for solving the problem is the Sinkhorn-Knopp matrix scaling algorithm as proposed in [2]_


    Parameters
    ----------
    a : np.ndarray (ns,)
        samples weights in the source domain
    b : np.ndarray (nt,) or np.ndarray (nt,nbb)
        samples in the target domain, compute sinkhorn with multiple targets
        and fixed M if b is a matrix (return OT loss + dual variables in log)
    M : np.ndarray (ns,nt)
        loss matrix
    reg : float
        Regularization term >0
    method : str
        method used for the solver either 'sinkhorn', 'greenkhorn', 'sinkhorn_stabilized' or
        'sinkhorn_epsilon_scaling', see those function for specific parameters
    numItermax : int, optional
        Max number of iterations
    stopThr : float, optional
        Stop threshol on error (>0)
    verbose : bool, optional
        Print information along iterations
    log : bool, optional
        record log if True


    Returns
    -------
    gamma : (ns x nt) ndarray
        Optimal transportation matrix for the given parameters
    log : dict
        log dictionary return only if log==True in parameters

    Examples
    --------

    >>> import ot
    >>> a=[.5,.5]
    >>> b=[.5,.5]
    >>> M=[[0.,1.],[1.,0.]]
    >>> ot.sinkhorn(a,b,M,1)
    array([[ 0.36552929,  0.13447071],
           [ 0.13447071,  0.36552929]])


    References
    ----------

    .. [2] M. Cuturi, Sinkhorn Distances : Lightspeed Computation of Optimal Transport, Advances in Neural Information Processing Systems (NIPS) 26, 2013

    .. [9] Schmitzer, B. (2016). Stabilized Sparse Scaling Algorithms for Entropy Regularized Transport Problems. arXiv preprint arXiv:1610.06519.

    .. [10] Chizat, L., Peyré, G., Schmitzer, B., & Vialard, F. X. (2016). Scaling algorithms for unbalanced transport problems. arXiv preprint arXiv:1607.05816.



    See Also
    --------
    ot.lp.emd : Unregularized OT
    ot.optim.cg : General regularized OT
    ot.bregman.sinkhorn_knopp : Classic Sinkhorn [2]
    ot.bregman.sinkhorn_stabilized: Stabilized sinkhorn [9][10]
    ot.bregman.sinkhorn_epsilon_scaling: Sinkhorn with epslilon scaling [9][10]

    """

    if method.lower() == 'sinkhorn':
        def sink():
            return sinkhorn_knopp(a, b, M, reg, numItermax=numItermax,
                                  stopThr=stopThr, verbose=verbose, log=log, **kwargs)
    elif method.lower() == 'greenkhorn':
        def sink():
            return greenkhorn(a, b, M, reg, numItermax=numItermax,
                              stopThr=stopThr, verbose=verbose, log=log)
    elif method.lower() == 'sinkhorn_stabilized':
        def sink():
            return sinkhorn_stabilized(a, b, M, reg, numItermax=numItermax,
                                       stopThr=stopThr, verbose=verbose, log=log, **kwargs)
    elif method.lower() == 'sinkhorn_epsilon_scaling':
        def sink():
            return sinkhorn_epsilon_scaling(
                a, b, M, reg, numItermax=numItermax,
                stopThr=stopThr, verbose=verbose, log=log, **kwargs)
    else:
        print('Warning : unknown method using classic Sinkhorn Knopp')

        def sink():
            return sinkhorn_knopp(a, b, M, reg, numItermax=numItermax,
                                  stopThr=stopThr, verbose=verbose, log=log, **kwargs)

    return sink()


def sinkhorn2(a, b, M, reg, method='sinkhorn', numItermax=1000,
              stopThr=1e-9, verbose=False, log=False, **kwargs):
    u"""
    Solve the entropic regularization optimal transport problem and return the loss

    The function solves the following optimization problem:

    .. math::
        W = \min_\gamma <\gamma,M>_F + reg\cdot\Omega(\gamma)

        s.t. \gamma 1 = a

             \gamma^T 1= b

             \gamma\geq 0
    where :

    - M is the (ns,nt) metric cost matrix
    - :math:`\Omega` is the entropic regularization term :math:`\Omega(\gamma)=\sum_{i,j} \gamma_{i,j}\log(\gamma_{i,j})`
    - a and b are source and target weights (sum to 1)

    The algorithm used for solving the problem is the Sinkhorn-Knopp matrix scaling algorithm as proposed in [2]_


    Parameters
    ----------
    a : np.ndarray (ns,)
        samples weights in the source domain
    b : np.ndarray (nt,) or np.ndarray (nt,nbb)
        samples in the target domain, compute sinkhorn with multiple targets
        and fixed M if b is a matrix (return OT loss + dual variables in log)
    M : np.ndarray (ns,nt)
        loss matrix
    reg : float
        Regularization term >0
    method : str
        method used for the solver either 'sinkhorn',  'sinkhorn_stabilized' or
        'sinkhorn_epsilon_scaling', see those function for specific parameters
    numItermax : int, optional
        Max number of iterations
    stopThr : float, optional
        Stop threshol on error (>0)
    verbose : bool, optional
        Print information along iterations
    log : bool, optional
        record log if True


    Returns
    -------
    W : (nt) ndarray or float
        Optimal transportation matrix for the given parameters
    log : dict
        log dictionary return only if log==True in parameters

    Examples
    --------

    >>> import ot
    >>> a=[.5,.5]
    >>> b=[.5,.5]
    >>> M=[[0.,1.],[1.,0.]]
    >>> ot.sinkhorn2(a,b,M,1)
    array([ 0.26894142])



    References
    ----------

    .. [2] M. Cuturi, Sinkhorn Distances : Lightspeed Computation of Optimal Transport, Advances in Neural Information Processing Systems (NIPS) 26, 2013

    .. [9] Schmitzer, B. (2016). Stabilized Sparse Scaling Algorithms for Entropy Regularized Transport Problems. arXiv preprint arXiv:1610.06519.

    .. [10] Chizat, L., Peyré, G., Schmitzer, B., & Vialard, F. X. (2016). Scaling algorithms for unbalanced transport problems. arXiv preprint arXiv:1607.05816.

       [21] Altschuler J., Weed J., Rigollet P. : Near-linear time approximation algorithms for optimal transport via Sinkhorn iteration, Advances in Neural Information Processing Systems (NIPS) 31, 2017



    See Also
    --------
    ot.lp.emd : Unregularized OT
    ot.optim.cg : General regularized OT
    ot.bregman.sinkhorn_knopp : Classic Sinkhorn [2]
    ot.bregman.greenkhorn : Greenkhorn [21]
    ot.bregman.sinkhorn_stabilized: Stabilized sinkhorn [9][10]
    ot.bregman.sinkhorn_epsilon_scaling: Sinkhorn with epslilon scaling [9][10]

    """

    if method.lower() == 'sinkhorn':
        def sink():
            return sinkhorn_knopp(a, b, M, reg, numItermax=numItermax,
                                  stopThr=stopThr, verbose=verbose, log=log, **kwargs)
    elif method.lower() == 'sinkhorn_stabilized':
        def sink():
            return sinkhorn_stabilized(a, b, M, reg, numItermax=numItermax,
                                       stopThr=stopThr, verbose=verbose, log=log, **kwargs)
    elif method.lower() == 'sinkhorn_epsilon_scaling':
        def sink():
            return sinkhorn_epsilon_scaling(
                a, b, M, reg, numItermax=numItermax,
                stopThr=stopThr, verbose=verbose, log=log, **kwargs)
    else:
        print('Warning : unknown method using classic Sinkhorn Knopp')

        def sink():
            return sinkhorn_knopp(a, b, M, reg, **kwargs)

    b = np.asarray(b, dtype=np.float64)
    if len(b.shape) < 2:
        b = b.reshape((-1, 1))

    return sink()


def sinkhorn_knopp(a, b, M, reg, numItermax=1000,
                   stopThr=1e-9, verbose=False, log=False, **kwargs):
    """
    Solve the entropic regularization optimal transport problem and return the OT matrix

    The function solves the following optimization problem:

    .. math::
        \gamma = arg\min_\gamma <\gamma,M>_F + reg\cdot\Omega(\gamma)

        s.t. \gamma 1 = a

             \gamma^T 1= b

             \gamma\geq 0
    where :

    - M is the (ns,nt) metric cost matrix
    - :math:`\Omega` is the entropic regularization term :math:`\Omega(\gamma)=\sum_{i,j} \gamma_{i,j}\log(\gamma_{i,j})`
    - a and b are source and target weights (sum to 1)

    The algorithm used for solving the problem is the Sinkhorn-Knopp matrix scaling algorithm as proposed in [2]_


    Parameters
    ----------
    a : np.ndarray (ns,)
        samples weights in the source domain
    b : np.ndarray (nt,) or np.ndarray (nt,nbb)
        samples in the target domain, compute sinkhorn with multiple targets
        and fixed M if b is a matrix (return OT loss + dual variables in log)
    M : np.ndarray (ns,nt)
        loss matrix
    reg : float
        Regularization term >0
    numItermax : int, optional
        Max number of iterations
    stopThr : float, optional
        Stop threshol on error (>0)
    verbose : bool, optional
        Print information along iterations
    log : bool, optional
        record log if True


    Returns
    -------
    gamma : (ns x nt) ndarray
        Optimal transportation matrix for the given parameters
    log : dict
        log dictionary return only if log==True in parameters

    Examples
    --------

    >>> import ot
    >>> a=[.5,.5]
    >>> b=[.5,.5]
    >>> M=[[0.,1.],[1.,0.]]
    >>> ot.sinkhorn(a,b,M,1)
    array([[ 0.36552929,  0.13447071],
           [ 0.13447071,  0.36552929]])


    References
    ----------

    .. [2] M. Cuturi, Sinkhorn Distances : Lightspeed Computation of Optimal Transport, Advances in Neural Information Processing Systems (NIPS) 26, 2013


    See Also
    --------
    ot.lp.emd : Unregularized OT
    ot.optim.cg : General regularized OT

    """

    a = np.asarray(a, dtype=np.float64)
    b = np.asarray(b, dtype=np.float64)
    M = np.asarray(M, dtype=np.float64)

    if len(a) == 0:
        a = np.ones((M.shape[0],), dtype=np.float64) / M.shape[0]
    if len(b) == 0:
        b = np.ones((M.shape[1],), dtype=np.float64) / M.shape[1]

    # init data
    Nini = len(a)
    Nfin = len(b)

    if len(b.shape) > 1:
        nbb = b.shape[1]
    else:
        nbb = 0

    if log:
        log = {'err': []}

    # we assume that no distances are null except those of the diagonal of
    # distances
    if nbb:
        u = np.ones((Nini, nbb)) / Nini
        v = np.ones((Nfin, nbb)) / Nfin
    else:
        u = np.ones(Nini) / Nini
        v = np.ones(Nfin) / Nfin

    # print(reg)

    # Next 3 lines equivalent to K= np.exp(-M/reg), but faster to compute
    K = np.empty(M.shape, dtype=M.dtype)
    np.divide(M, -reg, out=K)
    np.exp(K, out=K)

    # print(np.min(K))
    tmp2 = np.empty(b.shape, dtype=M.dtype)

    Kp = (1 / a).reshape(-1, 1) * K
    cpt = 0
    err = 1
    while (err > stopThr and cpt < numItermax):
        uprev = u
        vprev = v

        KtransposeU = np.dot(K.T, u)
        v = np.divide(b, KtransposeU)
        u = 1. / np.dot(Kp, v)

        if (np.any(KtransposeU == 0)
                or np.any(np.isnan(u)) or np.any(np.isnan(v))
                or np.any(np.isinf(u)) or np.any(np.isinf(v))):
            # we have reached the machine precision
            # come back to previous solution and quit loop
            print('Warning: numerical errors at iteration', cpt)
            u = uprev
            v = vprev
            break
        if cpt % 10 == 0:
            # we can speed up the process by checking for the error only all
            # the 10th iterations
            if nbb:
                err = np.sum((u - uprev)**2) / np.sum((u)**2) + \
                    np.sum((v - vprev)**2) / np.sum((v)**2)
            else:
                # compute right marginal tmp2= (diag(u)Kdiag(v))^T1
                np.einsum('i,ij,j->j', u, K, v, out=tmp2)
                err = np.linalg.norm(tmp2 - b)**2  # violation of marginal
            if log:
                log['err'].append(err)

            if verbose:
                if cpt % 200 == 0:
                    print(
                        '{:5s}|{:12s}'.format('It.', 'Err') + '\n' + '-' * 19)
                print('{:5d}|{:8e}|'.format(cpt, err))
        cpt = cpt + 1
    if log:
        log['u'] = u
        log['v'] = v

    if nbb:  # return only loss
        res = np.einsum('ik,ij,jk,ij->k', u, K, v, M)
        if log:
            return res, log
        else:
            return res

    else:  # return OT matrix

        if log:
            return u.reshape((-1, 1)) * K * v.reshape((1, -1)), log
        else:
            return u.reshape((-1, 1)) * K * v.reshape((1, -1))


def greenkhorn(a, b, M, reg, numItermax=10000, stopThr=1e-9, verbose=False, log=False):
    """
    Solve the entropic regularization optimal transport problem and return the OT matrix

    The algorithm used is based on the paper

    Near-linear time approximation algorithms for optimal transport via Sinkhorn iteration
        by Jason Altschuler, Jonathan Weed, Philippe Rigollet
        appeared at NIPS 2017

    which is a stochastic version of the Sinkhorn-Knopp algorithm [2].

    The function solves the following optimization problem:

    .. math::
        \gamma = arg\min_\gamma <\gamma,M>_F + reg\cdot\Omega(\gamma)

        s.t. \gamma 1 = a

             \gamma^T 1= b

             \gamma\geq 0
    where :

    - M is the (ns,nt) metric cost matrix
    - :math:`\Omega` is the entropic regularization term :math:`\Omega(\gamma)=\sum_{i,j} \gamma_{i,j}\log(\gamma_{i,j})`
    - a and b are source and target weights (sum to 1)



    Parameters
    ----------
    a : np.ndarray (ns,)
        samples weights in the source domain
    b : np.ndarray (nt,) or np.ndarray (nt,nbb)
        samples in the target domain, compute sinkhorn with multiple targets
        and fixed M if b is a matrix (return OT loss + dual variables in log)
    M : np.ndarray (ns,nt)
        loss matrix
    reg : float
        Regularization term >0
    numItermax : int, optional
        Max number of iterations
    stopThr : float, optional
        Stop threshol on error (>0)
    log : bool, optional
        record log if True


    Returns
    -------
    gamma : (ns x nt) ndarray
        Optimal transportation matrix for the given parameters
    log : dict
        log dictionary return only if log==True in parameters

    Examples
    --------

    >>> import ot
    >>> a=[.5,.5]
    >>> b=[.5,.5]
    >>> M=[[0.,1.],[1.,0.]]
    >>> ot.bregman.greenkhorn(a,b,M,1)
    array([[ 0.36552929,  0.13447071],
           [ 0.13447071,  0.36552929]])


    References
    ----------

    .. [2] M. Cuturi, Sinkhorn Distances : Lightspeed Computation of Optimal Transport, Advances in Neural Information Processing Systems (NIPS) 26, 2013
       [22] J. Altschuler, J.Weed, P. Rigollet : Near-linear time approximation algorithms for optimal transport via Sinkhorn iteration, Advances in Neural Information Processing Systems (NIPS) 31, 2017


    See Also
    --------
    ot.lp.emd : Unregularized OT
    ot.optim.cg : General regularized OT

    """

    a = np.asarray(a, dtype=np.float64)
    b = np.asarray(b, dtype=np.float64)
    M = np.asarray(M, dtype=np.float64)

    if len(a) == 0:
        a = np.ones((M.shape[0],), dtype=np.float64) / M.shape[0]
    if len(b) == 0:
        b = np.ones((M.shape[1],), dtype=np.float64) / M.shape[1]

    n = a.shape[0]
    m = b.shape[0]

    # Next 3 lines equivalent to K= np.exp(-M/reg), but faster to compute
    K = np.empty_like(M)
    np.divide(M, -reg, out=K)
    np.exp(K, out=K)

    u = np.full(n, 1. / n)
    v = np.full(m, 1. / m)
    G = u[:, np.newaxis] * K * v[np.newaxis, :]

    viol = G.sum(1) - a
    viol_2 = G.sum(0) - b
    stopThr_val = 1

    if log:
        log = dict()
        log['u'] = u
        log['v'] = v

    for i in range(numItermax):
        i_1 = np.argmax(np.abs(viol))
        i_2 = np.argmax(np.abs(viol_2))
        m_viol_1 = np.abs(viol[i_1])
        m_viol_2 = np.abs(viol_2[i_2])
        stopThr_val = np.maximum(m_viol_1, m_viol_2)

        if m_viol_1 > m_viol_2:
            old_u = u[i_1]
            u[i_1] = a[i_1] / (K[i_1, :].dot(v))
            G[i_1, :] = u[i_1] * K[i_1, :] * v

            viol[i_1] = u[i_1] * K[i_1, :].dot(v) - a[i_1]
            viol_2 += (K[i_1, :].T * (u[i_1] - old_u) * v)

        else:
            old_v = v[i_2]
            v[i_2] = b[i_2] / (K[:, i_2].T.dot(u))
            G[:, i_2] = u * K[:, i_2] * v[i_2]
            #aviol = (G@one_m - a)
            #aviol_2 = (G.T@one_n - b)
            viol += (-old_v + v[i_2]) * K[:, i_2] * u
            viol_2[i_2] = v[i_2] * K[:, i_2].dot(u) - b[i_2]

            #print('b',np.max(abs(aviol -viol)),np.max(abs(aviol_2 - viol_2)))

        if stopThr_val <= stopThr:
            break
    else:
        print('Warning: Algorithm did not converge')

    if log:
        log['u'] = u
        log['v'] = v

    if log:
        return G, log
    else:
        return G


def sinkhorn_stabilized(a, b, M, reg, numItermax=1000, tau=1e3, stopThr=1e-9,
                        warmstart=None, verbose=False, print_period=20, log=False, **kwargs):
    """
    Solve the entropic regularization OT problem with log stabilization

    The function solves the following optimization problem:

    .. math::
        \gamma = arg\min_\gamma <\gamma,M>_F + reg\cdot\Omega(\gamma)

        s.t. \gamma 1 = a

             \gamma^T 1= b

             \gamma\geq 0
    where :

    - M is the (ns,nt) metric cost matrix
    - :math:`\Omega` is the entropic regularization term :math:`\Omega(\gamma)=\sum_{i,j} \gamma_{i,j}\log(\gamma_{i,j})`
    - a and b are source and target weights (sum to 1)

    The algorithm used for solving the problem is the Sinkhorn-Knopp matrix
    scaling algorithm as proposed in [2]_ but with the log stabilization
    proposed in [10]_ an defined in [9]_ (Algo 3.1) .


    Parameters
    ----------
    a : np.ndarray (ns,)
        samples weights in the source domain
    b : np.ndarray (nt,)
        samples in the target domain
    M : np.ndarray (ns,nt)
        loss matrix
    reg : float
        Regularization term >0
    tau : float
        thershold for max value in u or v for log scaling
    warmstart : tible of vectors
        if given then sarting values for alpha an beta log scalings
    numItermax : int, optional
        Max number of iterations
    stopThr : float, optional
        Stop threshol on error (>0)
    verbose : bool, optional
        Print information along iterations
    log : bool, optional
        record log if True


    Returns
    -------
    gamma : (ns x nt) ndarray
        Optimal transportation matrix for the given parameters
    log : dict
        log dictionary return only if log==True in parameters

    Examples
    --------

    >>> import ot
    >>> a=[.5,.5]
    >>> b=[.5,.5]
    >>> M=[[0.,1.],[1.,0.]]
    >>> ot.bregman.sinkhorn_stabilized(a,b,M,1)
    array([[ 0.36552929,  0.13447071],
           [ 0.13447071,  0.36552929]])


    References
    ----------

    .. [2] M. Cuturi, Sinkhorn Distances : Lightspeed Computation of Optimal Transport, Advances in Neural Information Processing Systems (NIPS) 26, 2013

    .. [9] Schmitzer, B. (2016). Stabilized Sparse Scaling Algorithms for Entropy Regularized Transport Problems. arXiv preprint arXiv:1610.06519.

    .. [10] Chizat, L., Peyré, G., Schmitzer, B., & Vialard, F. X. (2016). Scaling algorithms for unbalanced transport problems. arXiv preprint arXiv:1607.05816.


    See Also
    --------
    ot.lp.emd : Unregularized OT
    ot.optim.cg : General regularized OT

    """

    a = np.asarray(a, dtype=np.float64)
    b = np.asarray(b, dtype=np.float64)
    M = np.asarray(M, dtype=np.float64)

    if len(a) == 0:
        a = np.ones((M.shape[0],), dtype=np.float64) / M.shape[0]
    if len(b) == 0:
        b = np.ones((M.shape[1],), dtype=np.float64) / M.shape[1]

    # test if multiple target
    if len(b.shape) > 1:
        nbb = b.shape[1]
        a = a[:, np.newaxis]
    else:
        nbb = 0

    # init data
    na = len(a)
    nb = len(b)

    cpt = 0
    if log:
        log = {'err': []}

    # we assume that no distances are null except those of the diagonal of
    # distances
    if warmstart is None:
        alpha, beta = np.zeros(na), np.zeros(nb)
    else:
        alpha, beta = warmstart

    if nbb:
        u, v = np.ones((na, nbb)) / na, np.ones((nb, nbb)) / nb
    else:
        u, v = np.ones(na) / na, np.ones(nb) / nb

    def get_K(alpha, beta):
        """log space computation"""
        return np.exp(-(M - alpha.reshape((na, 1))
                        - beta.reshape((1, nb))) / reg)

    def get_Gamma(alpha, beta, u, v):
        """log space gamma computation"""
        return np.exp(-(M - alpha.reshape((na, 1)) - beta.reshape((1, nb)))
                      / reg + np.log(u.reshape((na, 1))) + np.log(v.reshape((1, nb))))

    # print(np.min(K))

    K = get_K(alpha, beta)
    transp = K
    loop = 1
    cpt = 0
    err = 1
    while loop:

        uprev = u
        vprev = v

        # sinkhorn update
        v = b / (np.dot(K.T, u) + 1e-16)
        u = a / (np.dot(K, v) + 1e-16)

        # remove numerical problems and store them in K
        if np.abs(u).max() > tau or np.abs(v).max() > tau:
            if nbb:
                alpha, beta = alpha + reg * \
                    np.max(np.log(u), 1), beta + reg * np.max(np.log(v))
            else:
                alpha, beta = alpha + reg * np.log(u), beta + reg * np.log(v)
                if nbb:
                    u, v = np.ones((na, nbb)) / na, np.ones((nb, nbb)) / nb
                else:
                    u, v = np.ones(na) / na, np.ones(nb) / nb
            K = get_K(alpha, beta)

        if cpt % print_period == 0:
            # we can speed up the process by checking for the error only all
            # the 10th iterations
            if nbb:
                err = np.sum((u - uprev)**2) / np.sum((u)**2) + \
                    np.sum((v - vprev)**2) / np.sum((v)**2)
            else:
                transp = get_Gamma(alpha, beta, u, v)
                err = np.linalg.norm((np.sum(transp, axis=0) - b))**2
            if log:
                log['err'].append(err)

            if verbose:
                if cpt % (print_period * 20) == 0:
                    print(
                        '{:5s}|{:12s}'.format('It.', 'Err') + '\n' + '-' * 19)
                print('{:5d}|{:8e}|'.format(cpt, err))

        if err <= stopThr:
            loop = False

        if cpt >= numItermax:
            loop = False

        if np.any(np.isnan(u)) or np.any(np.isnan(v)):
            # we have reached the machine precision
            # come back to previous solution and quit loop
            print('Warning: numerical errors at iteration', cpt)
            u = uprev
            v = vprev
            break

        cpt = cpt + 1

    # print('err=',err,' cpt=',cpt)
    if log:
        log['logu'] = alpha / reg + np.log(u)
        log['logv'] = beta / reg + np.log(v)
        log['alpha'] = alpha + reg * np.log(u)
        log['beta'] = beta + reg * np.log(v)
        log['warmstart'] = (log['alpha'], log['beta'])
        if nbb:
            res = np.zeros((nbb))
            for i in range(nbb):
                res[i] = np.sum(get_Gamma(alpha, beta, u[:, i], v[:, i]) * M)
            return res, log

        else:
            return get_Gamma(alpha, beta, u, v), log
    else:
        if nbb:
            res = np.zeros((nbb))
            for i in range(nbb):
                res[i] = np.sum(get_Gamma(alpha, beta, u[:, i], v[:, i]) * M)
            return res
        else:
            return get_Gamma(alpha, beta, u, v)


def sinkhorn_epsilon_scaling(a, b, M, reg, numItermax=100, epsilon0=1e4, numInnerItermax=100,
                             tau=1e3, stopThr=1e-9, warmstart=None, verbose=False, print_period=10, log=False, **kwargs):
    """
    Solve the entropic regularization optimal transport problem with log
    stabilization and epsilon scaling.

    The function solves the following optimization problem:

    .. math::
        \gamma = arg\min_\gamma <\gamma,M>_F + reg\cdot\Omega(\gamma)

        s.t. \gamma 1 = a

             \gamma^T 1= b

             \gamma\geq 0
    where :

    - M is the (ns,nt) metric cost matrix
    - :math:`\Omega` is the entropic regularization term :math:`\Omega(\gamma)=\sum_{i,j} \gamma_{i,j}\log(\gamma_{i,j})`
    - a and b are source and target weights (sum to 1)

    The algorithm used for solving the problem is the Sinkhorn-Knopp matrix
    scaling algorithm as proposed in [2]_ but with the log stabilization
    proposed in [10]_ and the log scaling proposed in [9]_ algorithm 3.2


    Parameters
    ----------
    a : np.ndarray (ns,)
        samples weights in the source domain
    b : np.ndarray (nt,)
        samples in the target domain
    M : np.ndarray (ns,nt)
        loss matrix
    reg : float
        Regularization term >0
    tau : float
        thershold for max value in u or v for log scaling
    tau : float
        thershold for max value in u or v for log scaling
    warmstart : tible of vectors
        if given then sarting values for alpha an beta log scalings
    numItermax : int, optional
        Max number of iterations
    numInnerItermax : int, optional
        Max number of iterationsin the inner slog stabilized sinkhorn
    epsilon0 : int, optional
        first epsilon regularization value (then exponential decrease to reg)
    stopThr : float, optional
        Stop threshol on error (>0)
    verbose : bool, optional
        Print information along iterations
    log : bool, optional
        record log if True


    Returns
    -------
    gamma : (ns x nt) ndarray
        Optimal transportation matrix for the given parameters
    log : dict
        log dictionary return only if log==True in parameters

    Examples
    --------

    >>> import ot
    >>> a=[.5,.5]
    >>> b=[.5,.5]
    >>> M=[[0.,1.],[1.,0.]]
    >>> ot.bregman.sinkhorn_epsilon_scaling(a,b,M,1)
    array([[ 0.36552929,  0.13447071],
           [ 0.13447071,  0.36552929]])


    References
    ----------

    .. [2] M. Cuturi, Sinkhorn Distances : Lightspeed Computation of Optimal Transport, Advances in Neural Information Processing Systems (NIPS) 26, 2013

    .. [9] Schmitzer, B. (2016). Stabilized Sparse Scaling Algorithms for Entropy Regularized Transport Problems. arXiv preprint arXiv:1610.06519.

    See Also
    --------
    ot.lp.emd : Unregularized OT
    ot.optim.cg : General regularized OT

    """

    a = np.asarray(a, dtype=np.float64)
    b = np.asarray(b, dtype=np.float64)
    M = np.asarray(M, dtype=np.float64)

    if len(a) == 0:
        a = np.ones((M.shape[0],), dtype=np.float64) / M.shape[0]
    if len(b) == 0:
        b = np.ones((M.shape[1],), dtype=np.float64) / M.shape[1]

    # init data
    na = len(a)
    nb = len(b)

    # nrelative umerical precision with 64 bits
    numItermin = 35
    numItermax = max(numItermin, numItermax)  # ensure that last velue is exact

    cpt = 0
    if log:
        log = {'err': []}

    # we assume that no distances are null except those of the diagonal of
    # distances
    if warmstart is None:
        alpha, beta = np.zeros(na), np.zeros(nb)
    else:
        alpha, beta = warmstart

    def get_K(alpha, beta):
        """log space computation"""
        return np.exp(-(M - alpha.reshape((na, 1))
                        - beta.reshape((1, nb))) / reg)

    # print(np.min(K))
    def get_reg(n):  # exponential decreasing
        return (epsilon0 - reg) * np.exp(-n) + reg

    loop = 1
    cpt = 0
    err = 1
    while loop:

        regi = get_reg(cpt)

        G, logi = sinkhorn_stabilized(a, b, M, regi, numItermax=numInnerItermax, stopThr=1e-9, warmstart=(
            alpha, beta), verbose=False, print_period=20, tau=tau, log=True)

        alpha = logi['alpha']
        beta = logi['beta']

        if cpt >= numItermax:
            loop = False

        if cpt % (print_period) == 0:  # spsion nearly converged
            # we can speed up the process by checking for the error only all
            # the 10th iterations
            transp = G
            err = np.linalg.norm(
                (np.sum(transp, axis=0) - b))**2 + np.linalg.norm((np.sum(transp, axis=1) - a))**2
            if log:
                log['err'].append(err)

            if verbose:
                if cpt % (print_period * 10) == 0:
                    print(
                        '{:5s}|{:12s}'.format('It.', 'Err') + '\n' + '-' * 19)
                print('{:5d}|{:8e}|'.format(cpt, err))

        if err <= stopThr and cpt > numItermin:
            loop = False

        cpt = cpt + 1
    # print('err=',err,' cpt=',cpt)
    if log:
        log['alpha'] = alpha
        log['beta'] = beta
        log['warmstart'] = (log['alpha'], log['beta'])
        return G, log
    else:
        return G


def geometricBar(weights, alldistribT):
    """return the weighted geometric mean of distributions"""
    assert(len(weights) == alldistribT.shape[1])
    return np.exp(np.dot(np.log(alldistribT), weights.T))


def geometricMean(alldistribT):
    """return the  geometric mean of distributions"""
    return np.exp(np.mean(np.log(alldistribT), axis=1))


def projR(gamma, p):
    """return the KL projection on the row constrints """
    return np.multiply(gamma.T, p / np.maximum(np.sum(gamma, axis=1), 1e-10)).T


def projC(gamma, q):
    """return the KL projection on the column constrints """
    return np.multiply(gamma, q / np.maximum(np.sum(gamma, axis=0), 1e-10))


def barycenter(A, M, reg, weights=None, numItermax=1000,
               stopThr=1e-4, verbose=False, log=False):
    """Compute the entropic regularized wasserstein barycenter of distributions A

     The function solves the following optimization problem:

    .. math::
       \mathbf{a} = arg\min_\mathbf{a} \sum_i W_{reg}(\mathbf{a},\mathbf{a}_i)

    where :

    - :math:`W_{reg}(\cdot,\cdot)` is the entropic regularized Wasserstein distance (see ot.bregman.sinkhorn)
    - :math:`\mathbf{a}_i` are training distributions in the columns of matrix :math:`\mathbf{A}`
    - reg and :math:`\mathbf{M}` are respectively the regularization term and the cost matrix for OT

    The algorithm used for solving the problem is the Sinkhorn-Knopp matrix scaling algorithm as proposed in [3]_

    Parameters
    ----------
    A : np.ndarray (d,n)
        n training distributions a_i of size d
    M : np.ndarray (d,d)
        loss matrix   for OT
    reg : float
        Regularization term >0
    weights : np.ndarray (n,)
        Weights of each histogram a_i on the simplex (barycentric coodinates)
    numItermax : int, optional
        Max number of iterations
    stopThr : float, optional
        Stop threshol on error (>0)
    verbose : bool, optional
        Print information along iterations
    log : bool, optional
        record log if True


    Returns
    -------
    a : (d,) ndarray
        Wasserstein barycenter
    log : dict
        log dictionary return only if log==True in parameters


    References
    ----------

    .. [3] Benamou, J. D., Carlier, G., Cuturi, M., Nenna, L., & Peyré, G. (2015). Iterative Bregman projections for regularized transportation problems. SIAM Journal on Scientific Computing, 37(2), A1111-A1138.



    """

    if weights is None:
        weights = np.ones(A.shape[1]) / A.shape[1]
    else:
        assert(len(weights) == A.shape[1])

    if log:
        log = {'err': []}

    # M = M/np.median(M) # suggested by G. Peyre
    K = np.exp(-M / reg)

    cpt = 0
    err = 1

    UKv = np.dot(K, np.divide(A.T, np.sum(K, axis=0)).T)
    u = (geometricMean(UKv) / UKv.T).T

    while (err > stopThr and cpt < numItermax):
        cpt = cpt + 1
        UKv = u * np.dot(K, np.divide(A, np.dot(K, u)))
        u = (u.T * geometricBar(weights, UKv)).T / UKv

        if cpt % 10 == 1:
            err = np.sum(np.std(UKv, axis=1))

            # log and verbose print
            if log:
                log['err'].append(err)

            if verbose:
                if cpt % 200 == 0:
                    print(
                        '{:5s}|{:12s}'.format('It.', 'Err') + '\n' + '-' * 19)
                print('{:5d}|{:8e}|'.format(cpt, err))

    if log:
        log['niter'] = cpt
        return geometricBar(weights, UKv), log
    else:
        return geometricBar(weights, UKv)


def convolutional_barycenter2d(A, reg, weights=None, numItermax=10000, stopThr=1e-9, stabThr=1e-30, verbose=False, log=False):
    """Compute the entropic regularized wasserstein barycenter of distributions A
    where A is a collection of 2D images.

     The function solves the following optimization problem:

    .. math::
       \mathbf{a} = arg\min_\mathbf{a} \sum_i W_{reg}(\mathbf{a},\mathbf{a}_i)

    where :

    - :math:`W_{reg}(\cdot,\cdot)` is the entropic regularized Wasserstein distance (see ot.bregman.sinkhorn)
    - :math:`\mathbf{a}_i` are training distributions (2D images) in the mast two dimensions of matrix :math:`\mathbf{A}`
    - reg is the regularization strength scalar value

    The algorithm used for solving the problem is the Sinkhorn-Knopp matrix scaling algorithm as proposed in [21]_

    Parameters
    ----------
    A : np.ndarray (n,w,h)
        n distributions (2D images) of size w x h
    reg : float
        Regularization term >0
    weights : np.ndarray (n,)
        Weights of each image on the simplex (barycentric coodinates)
    numItermax : int, optional
        Max number of iterations
    stopThr : float, optional
        Stop threshol on error (>0)
    stabThr : float, optional
        Stabilization threshold to avoid numerical precision issue
    verbose : bool, optional
        Print information along iterations
    log : bool, optional
        record log if True


    Returns
    -------
    a : (w,h) ndarray
        2D Wasserstein barycenter
    log : dict
        log dictionary return only if log==True in parameters


    References
    ----------

    .. [21] Solomon, J., De Goes, F., Peyré, G., Cuturi, M., Butscher, A., Nguyen, A. & Guibas, L. (2015).
    Convolutional wasserstein distances: Efficient optimal transportation on geometric domains
    ACM Transactions on Graphics (TOG), 34(4), 66


    """

    if weights is None:
        weights = np.ones(A.shape[0]) / A.shape[0]
    else:
        assert(len(weights) == A.shape[0])

    if log:
        log = {'err': []}

    b = np.zeros_like(A[0, :, :])
    U = np.ones_like(A)
    KV = np.ones_like(A)

    cpt = 0
    err = 1

    # build the convolution operator
    t = np.linspace(0, 1, A.shape[1])
    [Y, X] = np.meshgrid(t, t)
    xi1 = np.exp(-(X - Y)**2 / reg)

    def K(x):
        return np.dot(np.dot(xi1, x), xi1)

    while (err > stopThr and cpt < numItermax):

        bold = b
        cpt = cpt + 1

        b = np.zeros_like(A[0, :, :])
        for r in range(A.shape[0]):
            KV[r, :, :] = K(A[r, :, :] / np.maximum(stabThr, K(U[r, :, :])))
            b += weights[r] * np.log(np.maximum(stabThr, U[r, :, :] * KV[r, :, :]))
        b = np.exp(b)
        for r in range(A.shape[0]):
            U[r, :, :] = b / np.maximum(stabThr, KV[r, :, :])

        if cpt % 10 == 1:
            err = np.sum(np.abs(bold - b))
            # log and verbose print
            if log:
                log['err'].append(err)

            if verbose:
                if cpt % 200 == 0:
                    print('{:5s}|{:12s}'.format('It.', 'Err') + '\n' + '-' * 19)
                print('{:5d}|{:8e}|'.format(cpt, err))

    if log:
        log['niter'] = cpt
        log['U'] = U
        return b, log
    else:
        return b


def unmix(a, D, M, M0, h0, reg, reg0, alpha, numItermax=1000,
          stopThr=1e-3, verbose=False, log=False):
    """
    Compute the unmixing of an observation with a given dictionary using Wasserstein distance

    The function solve the following optimization problem:

    .. math::
       \mathbf{h} = arg\min_\mathbf{h}  (1- \\alpha) W_{M,reg}(\mathbf{a},\mathbf{Dh})+\\alpha W_{M0,reg0}(\mathbf{h}_0,\mathbf{h})


    where :

    - :math:`W_{M,reg}(\cdot,\cdot)` is the entropic regularized Wasserstein distance with M loss matrix (see ot.bregman.sinkhorn)
    - :math:`\mathbf{a}` is an observed distribution,  :math:`\mathbf{h}_0` is aprior on unmixing
    - reg and :math:`\mathbf{M}` are respectively the regularization term and the cost matrix for OT data fitting
    - reg0 and :math:`\mathbf{M0}` are respectively the regularization term and the cost matrix for regularization
    - :math:`\\alpha`weight data fitting and regularization

    The optimization problem is solved suing the algorithm described in [4]


    Parameters
    ----------
    a : np.ndarray (d)
        observed distribution
    D : np.ndarray (d,n)
        dictionary matrix
    M : np.ndarray (d,d)
        loss matrix
    M0 : np.ndarray (n,n)
        loss matrix
    h0 : np.ndarray (n,)
        prior on h
    reg : float
        Regularization term >0 (Wasserstein data fitting)
    reg0 : float
        Regularization term >0 (Wasserstein reg with h0)
    alpha : float
        How much should we trust the prior ([0,1])
    numItermax : int, optional
        Max number of iterations
    stopThr : float, optional
        Stop threshol on error (>0)
    verbose : bool, optional
        Print information along iterations
    log : bool, optional
        record log if True


    Returns
    -------
    a : (d,) ndarray
        Wasserstein barycenter
    log : dict
        log dictionary return only if log==True in parameters

    References
    ----------

    .. [4] S. Nakhostin, N. Courty, R. Flamary, D. Tuia, T. Corpetti, Supervised planetary unmixing with optimal transport, Whorkshop on Hyperspectral Image and Signal Processing : Evolution in Remote Sensing (WHISPERS), 2016.

    """

    # M = M/np.median(M)
    K = np.exp(-M / reg)

    # M0 = M0/np.median(M0)
    K0 = np.exp(-M0 / reg0)
    old = h0

    err = 1
    cpt = 0
    # log = {'niter':0, 'all_err':[]}
    if log:
        log = {'err': []}

    while (err > stopThr and cpt < numItermax):
        K = projC(K, a)
        K0 = projC(K0, h0)
        new = np.sum(K0, axis=1)
        # we recombine the current selection from dictionnary
        inv_new = np.dot(D, new)
        other = np.sum(K, axis=1)
        # geometric interpolation
        delta = np.exp(alpha * np.log(other) + (1 - alpha) * np.log(inv_new))
        K = projR(K, delta)
        K0 = np.dot(np.diag(np.dot(D.T, delta / inv_new)), K0)

        err = np.linalg.norm(np.sum(K0, axis=1) - old)
        old = new
        if log:
            log['err'].append(err)

        if verbose:
            if cpt % 200 == 0:
                print('{:5s}|{:12s}'.format('It.', 'Err') + '\n' + '-' * 19)
            print('{:5d}|{:8e}|'.format(cpt, err))

        cpt = cpt + 1

    if log:
        log['niter'] = cpt
        return np.sum(K0, axis=1), log
    else:
        return np.sum(K0, axis=1)


def empirical_sinkhorn(X_s, X_t, reg, a=None, b=None, metric='sqeuclidean', numIterMax=10000, stopThr=1e-9, verbose=False, log=False, **kwargs):
    '''
    Solve the entropic regularization optimal transport problem and return the
    OT matrix from empirical data

    The function solves the following optimization problem:

    .. math::
        \gamma = arg\min_\gamma <\gamma,M>_F + reg\cdot\Omega(\gamma)

        s.t. \gamma 1 = a

             \gamma^T 1= b

             \gamma\geq 0
    where :

    - :math:`M` is the (ns,nt) metric cost matrix
    - :math:`\Omega` is the entropic regularization term :math:`\Omega(\gamma)=\sum_{i,j} \gamma_{i,j}\log(\gamma_{i,j})`
    - :math:`a` and :math:`b` are source and target weights (sum to 1)


    Parameters
    ----------
    X_s : np.ndarray (ns, d)
        samples in the source domain
    X_t : np.ndarray (nt, d)
        samples in the target domain
    reg : float
        Regularization term >0
    a : np.ndarray (ns,)
        samples weights in the source domain
    b : np.ndarray (nt,)
        samples weights in the target domain
    numItermax : int, optional
        Max number of iterations
    stopThr : float, optional
        Stop threshol on error (>0)
    verbose : bool, optional
        Print information along iterations
    log : bool, optional
        record log if True


    Returns
    -------
    gamma : (ns x nt) ndarray
        Regularized optimal transportation matrix for the given parameters
    log : dict
        log dictionary return only if log==True in parameters

    Examples
    --------

    >>> n_s = 2
    >>> n_t = 2
    >>> reg = 0.1
    >>> X_s = np.reshape(np.arange(n_s), (n_s, 1))
    >>> X_t = np.reshape(np.arange(0, n_t), (n_t, 1))
    >>> emp_sinkhorn = empirical_sinkhorn(X_s, X_t, reg, verbose=False)
    >>> print(emp_sinkhorn)
    >>> [[4.99977301e-01 2.26989344e-05]
        [2.26989344e-05 4.99977301e-01]]


    References
    ----------

    .. [2] M. Cuturi, Sinkhorn Distances : Lightspeed Computation of Optimal Transport, Advances in Neural Information Processing Systems (NIPS) 26, 2013

    .. [9] Schmitzer, B. (2016). Stabilized Sparse Scaling Algorithms for Entropy Regularized Transport Problems. arXiv preprint arXiv:1610.06519.

    .. [10] Chizat, L., Peyré, G., Schmitzer, B., & Vialard, F. X. (2016). Scaling algorithms for unbalanced transport problems. arXiv preprint arXiv:1607.05816.
    '''

    if a is None:
        a = unif(np.shape(X_s)[0])
    if b is None:
        b = unif(np.shape(X_t)[0])

    M = dist(X_s, X_t, metric=metric)

    if log:
        pi, log = sinkhorn(a, b, M, reg, numItermax=numIterMax, stopThr=stopThr, verbose=verbose, log=True, **kwargs)
        return pi, log
    else:
        pi = sinkhorn(a, b, M, reg, numItermax=numIterMax, stopThr=stopThr, verbose=verbose, log=False, **kwargs)
        return pi


def empirical_sinkhorn2(X_s, X_t, reg, a=None, b=None, metric='sqeuclidean', numIterMax=10000, stopThr=1e-9, verbose=False, log=False, **kwargs):
    '''
    Solve the entropic regularization optimal transport problem from empirical
    data and return the OT loss


    The function solves the following optimization problem:

    .. math::
        W = \min_\gamma <\gamma,M>_F + reg\cdot\Omega(\gamma)

        s.t. \gamma 1 = a

             \gamma^T 1= b

             \gamma\geq 0
    where :

    - :math:`M` is the (ns,nt) metric cost matrix
    - :math:`\Omega` is the entropic regularization term :math:`\Omega(\gamma)=\sum_{i,j} \gamma_{i,j}\log(\gamma_{i,j})`
    - :math:`a` and :math:`b` are source and target weights (sum to 1)


    Parameters
    ----------
    X_s : np.ndarray (ns, d)
        samples in the source domain
    X_t : np.ndarray (nt, d)
        samples in the target domain
    reg : float
        Regularization term >0
    a : np.ndarray (ns,)
        samples weights in the source domain
    b : np.ndarray (nt,)
        samples weights in the target domain
    numItermax : int, optional
        Max number of iterations
    stopThr : float, optional
        Stop threshol on error (>0)
    verbose : bool, optional
        Print information along iterations
    log : bool, optional
        record log if True


    Returns
    -------
    gamma : (ns x nt) ndarray
        Regularized optimal transportation matrix for the given parameters
    log : dict
        log dictionary return only if log==True in parameters

    Examples
    --------

    >>> n_s = 2
    >>> n_t = 2
    >>> reg = 0.1
    >>> X_s = np.reshape(np.arange(n_s), (n_s, 1))
    >>> X_t = np.reshape(np.arange(0, n_t), (n_t, 1))
    >>> loss_sinkhorn = empirical_sinkhorn2(X_s, X_t, reg, verbose=False)
    >>> print(loss_sinkhorn)
    >>> [4.53978687e-05]


    References
    ----------

    .. [2] M. Cuturi, Sinkhorn Distances : Lightspeed Computation of Optimal Transport, Advances in Neural Information Processing Systems (NIPS) 26, 2013

    .. [9] Schmitzer, B. (2016). Stabilized Sparse Scaling Algorithms for Entropy Regularized Transport Problems. arXiv preprint arXiv:1610.06519.

    .. [10] Chizat, L., Peyré, G., Schmitzer, B., & Vialard, F. X. (2016). Scaling algorithms for unbalanced transport problems. arXiv preprint arXiv:1607.05816.
    '''

    if a is None:
        a = unif(np.shape(X_s)[0])
    if b is None:
        b = unif(np.shape(X_t)[0])

    M = dist(X_s, X_t, metric=metric)

    if log:
        sinkhorn_loss, log = sinkhorn2(a, b, M, reg, numItermax=numIterMax, stopThr=stopThr, verbose=verbose, log=log, **kwargs)
        return sinkhorn_loss, log
    else:
        sinkhorn_loss = sinkhorn2(a, b, M, reg, numItermax=numIterMax, stopThr=stopThr, verbose=verbose, log=log, **kwargs)
        return sinkhorn_loss


def empirical_sinkhorn_divergence(X_s, X_t, reg, a=None, b=None, metric='sqeuclidean', numIterMax=10000, stopThr=1e-9, verbose=False, log=False, **kwargs):
    '''
    Compute the sinkhorn divergence loss from empirical data

    The function solves the following optimization problems and return the
    sinkhorn divergence :math:`S`:

    .. math::

        W &= \min_\gamma <\gamma,M>_F + reg\cdot\Omega(\gamma)

        W_a &= \min_{\gamma_a} <\gamma_a,M_a>_F + reg\cdot\Omega(\gamma_a)

        W_b &= \min_{\gamma_b} <\gamma_b,M_b>_F + reg\cdot\Omega(\gamma_b)

        S &= W - 1/2 * (W_a + W_b)

    .. math::
        s.t. \gamma 1 = a

             \gamma^T 1= b

             \gamma\geq 0

             \gamma_a 1 = a

             \gamma_a^T 1= a

             \gamma_a\geq 0

             \gamma_b 1 = b

             \gamma_b^T 1= b

             \gamma_b\geq 0
    where :

    - :math:`M` (resp. :math:`M_a, M_b`) is the (ns,nt) metric cost matrix (resp (ns, ns) and (nt, nt))
    - :math:`\Omega` is the entropic regularization term :math:`\Omega(\gamma)=\sum_{i,j} \gamma_{i,j}\log(\gamma_{i,j})`
    - :math:`a` and :math:`b` are source and target weights (sum to 1)


    Parameters
    ----------
    X_s : np.ndarray (ns, d)
        samples in the source domain
    X_t : np.ndarray (nt, d)
        samples in the target domain
    reg : float
        Regularization term >0
    a : np.ndarray (ns,)
        samples weights in the source domain
    b : np.ndarray (nt,)
        samples weights in the target domain
    numItermax : int, optional
        Max number of iterations
    stopThr : float, optional
        Stop threshol on error (>0)
    verbose : bool, optional
        Print information along iterations
    log : bool, optional
        record log if True


    Returns
    -------
    gamma : (ns x nt) ndarray
        Regularized optimal transportation matrix for the given parameters
    log : dict
        log dictionary return only if log==True in parameters

    Examples
    --------

    >>> n_s = 2
    >>> n_t = 4
    >>> reg = 0.1
    >>> X_s = np.reshape(np.arange(n_s), (n_s, 1))
    >>> X_t = np.reshape(np.arange(0, n_t), (n_t, 1))
    >>> emp_sinkhorn_div = empirical_sinkhorn_divergence(X_s, X_t, reg)
    >>> print(emp_sinkhorn_div)
    >>> [2.99977435]


    References
    ----------

    .. [23] Aude Genevay, Gabriel Peyré, Marco Cuturi, Learning Generative Models with Sinkhorn Divergences,  Proceedings of the Twenty-First International Conference on Artficial Intelligence and Statistics, (AISTATS) 21, 2018
    '''
    if log:
        sinkhorn_loss_ab, log_ab = empirical_sinkhorn2(X_s, X_t, reg, a, b, metric=metric, numIterMax=numIterMax, stopThr=1e-9, verbose=verbose, log=log, **kwargs)

        sinkhorn_loss_a, log_a = empirical_sinkhorn2(X_s, X_s, reg, a, b, metric=metric, numIterMax=numIterMax, stopThr=1e-9, verbose=verbose, log=log, **kwargs)

        sinkhorn_loss_b, log_b = empirical_sinkhorn2(X_t, X_t, reg, a, b, metric=metric, numIterMax=numIterMax, stopThr=1e-9, verbose=verbose, log=log, **kwargs)

        sinkhorn_div = sinkhorn_loss_ab - 1 / 2 * (sinkhorn_loss_a + sinkhorn_loss_b)

        log = {}
        log['sinkhorn_loss_ab'] = sinkhorn_loss_ab
        log['sinkhorn_loss_a'] = sinkhorn_loss_a
        log['sinkhorn_loss_b'] = sinkhorn_loss_b
        log['log_sinkhorn_ab'] = log_ab
        log['log_sinkhorn_a'] = log_a
        log['log_sinkhorn_b'] = log_b

        return max(0, sinkhorn_div), log

    else:
        sinkhorn_loss_ab = empirical_sinkhorn2(X_s, X_t, reg, a, b, metric=metric, numIterMax=numIterMax, stopThr=1e-9, verbose=verbose, log=log, **kwargs)

        sinkhorn_loss_a = empirical_sinkhorn2(X_s, X_s, reg, a, b, metric=metric, numIterMax=numIterMax, stopThr=1e-9, verbose=verbose, log=log, **kwargs)

        sinkhorn_loss_b = empirical_sinkhorn2(X_t, X_t, reg, a, b, metric=metric, numIterMax=numIterMax, stopThr=1e-9, verbose=verbose, log=log, **kwargs)

        sinkhorn_div = sinkhorn_loss_ab - 1 / 2 * (sinkhorn_loss_a + sinkhorn_loss_b)
        return max(0, sinkhorn_div)<|MERGE_RESOLUTION|>--- conflicted
+++ resolved
@@ -6,10 +6,7 @@
 # Author: Remi Flamary <remi.flamary@unice.fr>
 #         Nicolas Courty <ncourty@irisa.fr>
 #         Kilian Fatras <kilian.fatras@irisa.fr>
-<<<<<<< HEAD
 #         Titouan Vayer <titouan.vayer@irisa.fr>
-=======
->>>>>>> f66ab58c
 #
 # License: MIT License
 
