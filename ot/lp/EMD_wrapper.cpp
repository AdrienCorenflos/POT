--- conflicted
+++ resolved
@@ -15,17 +15,11 @@
 #include "EMD.h"
 
 
-<<<<<<< HEAD
-void EMD_wrap(int n1, int n2, double *X, double *Y, double *D, double *G,
+int EMD_wrap(int n1, int n2, double *X, double *Y, double *D, double *G,
                 double* alpha, double* beta, double *cost, int max_iter)  {
 // beware M and C anre strored in row major C style!!!
-  int n, m, i,cur;
-=======
-int EMD_wrap(int n1,int n2, double *X, double *Y,double *D, double *G, double *cost, int max_iter)  {
-// beware M and C anre strored in row major C style!!!
-  int n, m, i,cur;
+  int n, m, i, cur;
   double  max;
->>>>>>> 16697047
 
     typedef FullBipartiteDigraph Digraph;
   DIGRAPH_TYPEDEFS(FullBipartiteDigraph);
